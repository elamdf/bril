--- conflicted
+++ resolved
@@ -38,12 +38,8 @@
 
 lit: SIGNED_INT  -> int
   | BOOL         -> bool
-<<<<<<< HEAD
   | SIGNED_FLOAT -> float
-=======
-  | DECIMAL      -> float
   | "nullptr"    -> nullptr
->>>>>>> 34ba1ce9
 
 type: IDENT "<" type ">"  -> paramtype
     | IDENT               -> primtype
